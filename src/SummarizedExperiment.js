import * as generics from "./AllGenerics.js";
import * as ann from "./Annotated.js";
import * as df from "./DataFrame.js";
import * as utils from "./utils.js";
<<<<<<< HEAD
import * as cutils from "./clone-utils.js";
=======
import * as il from "./InternalList.js";
>>>>>>> d9a28c93

/**
 * A SummarizedExperiment contains zero or more assays, consisting of multi-dimensional arrays (usually matrices) of experimental data,
 * as well as {@linkplain DataFrame}s containing further annotations on the rows or columns of those arrays.
 * The SummarizedExperiment class defines methods for the following generics:
 * 
 * - {@linkcode NUMBER_OF_ROWS}
 * - {@linkcode NUMBER_OF_COLUMNS}
 * - {@linkcode SLICE_2D}
 * - {@linkcode COMBINE_ROWS}
 * - {@linkcode COMBINE_COLUMNS}
 * - {@linkcode CLONE}
 *
 * Assays are expected to provide methods for the following generics:
 *
 * - {@linkcode NUMBER_OF_ROWS}
 * - {@linkcode NUMBER_OF_COLUMNS}
 * - {@linkcode SLICE_2D}
 * - {@linkcode COMBINE_ROWS}
 * - {@linkcode COMBINE_COLUMNS}
 * - {@linkcode CLONE}
 *
 * @extends Annotated
 */
export class SummarizedExperiment extends ann.Annotated {
    /**
     * @param {Object|Map} assays - Object or Map where keys are the assay names and values are multi-dimensional arrays of experimental data.
     * All arrays should have the same number of rows and columns.
     * @param {Object} [options={}] - Optional parameters.
     * @param {?Array} [options.assayOrder=null] - Array of strings specifying the ordering of the assays.
     * If non-`null`, this should have the same values as the keys of `assays`.
     * If `null`, an arbitrary ordering is obtained from `assays`.
     * @param {?DataFrame} [options.rowData=null] - Data frame of row annotations.
     * If non-`null`, this should have a number of rows equal to the number of rows in each entry of `assays`.
     * If `null`, an empty {@linkplain DataFrame} is automatically created.
     * @param {?DataFrame} [options.columnData=null] - Data frame of column annotations.
     * If non-`null`, this should have a number of columns equal to the number of columns in each entry of `assays`.
     * If `null`, an empty {@linkplain DataFrame} is automatically created.
     * @param {?Array} [options.rowNames=null] - Array of strings of length equal to the number of rows in the `assays`, containing row names.
     * Alternatively `null`, if no row names are present.
     * @param {?Array} [options.columnNames=null] - Array of strings of length equal to the number of columns in the `assays`, containing column names.
     * Alternatively `null`, if no column names are present.
     * @param {Object} [options.metadata={}] - Object containing arbitrary metadata as key-value pairs.
     */
    constructor(assays, { assayOrder = null, rowData = null, columnData = null, rowNames = null, columnNames = null, metadata = {} } = {}) {
        if (arguments.length == 0) {
            super();
            return;
        }

        super(metadata);

        // Check the assays.
        try {
            this._assays = new il.InternalList(assays, assayOrder);
        } catch (e) {
            throw new Error("failed to initialize assay list for this SummarizedExperiment; " + e.message, { cause: e });
        }

        let nrows = null;
        let ncols = null;
        for (const k of this._assays.names()) {
            let current = this._assays.entry(k);
            let nr = generics.NUMBER_OF_ROWS(current);
            let nc = generics.NUMBER_OF_COLUMNS(current);
            if (nrows == null) {
                nrows = nr;
                ncols = nc;
            } else if (nrows !== nr || ncols !== nc) {
                throw new Error("expected all assays in 'assays' to have the same number of rows and columns");
            }
        }

        // Check the rowData.
        if (rowData === null) {
            if (nrows == null){
                throw new Error("'rowData' must be specified if 'assays' is empty");
            }
            rowData = new df.DataFrame({}, { numberOfRows: nrows });
        } else {
            if (nrows !== null && nrows !== generics.LENGTH(rowData)) {
                throw new Error("'rowData' should be equal to the number of rows in each 'assays'");
            }
        }
        this._rowData = rowData;

        // Check the columnData.
        if (columnData === null) {
            if (ncols == null){
                throw new Error("'columnData' must be specified if 'assays' is empty");
            }
            columnData = new df.DataFrame({}, { numberOfRows: ncols });
        } else {
            if (ncols !== null && ncols !== generics.LENGTH(columnData)) {
                throw new Error("'columnData' should be equal to the number of columns in each 'assays'");
            }
        }
        this._columnData = columnData;

        // Checking the names.
        if (rowNames != null) {
            utils.checkNamesArray(rowNames, "'rowNames'", this._rowData.numberOfRows(), "the number of rows in each 'assays'");
        }
        this._rowNames = rowNames;

        if (columnNames != null) {
            utils.checkNamesArray(columnNames, "'columnNames'", this._columnData.numberOfRows(), "the number of columns in each 'assays'");
        }
        this._columnNames = columnNames;
    }

    static className = "SummarizedExperiment";

    /**************************************************************************
     **************************************************************************
     **************************************************************************/

    /**
     * @return {Array} Array of assay names.
     */
    assayNames() {
        return this._assays.names();
    }

    /**
     * @return {number} Number of assays.
     */
    numberOfAssays() {
        return this._assays.numberOfEntries();
    }

    /**
     * @param {string|number} i - Assay to retrieve, either by name or index.
     * @return {*} The contents of assay `i` as an multi-dimensional array-like object.
     */
    assay(i) {
        let output;
        try {
            output = this._assays.entry(i);
        } catch (e) {
            throw new Error("failed to retrieve the specified assay from this " + this.constructor.className + "; " + e.message, { cause: e });
        }
        return output;
    }

    /**
     * @return {DataFrame} Data frame of row data, with one row per row in this SummarizedExperiment.
     */
    rowData() {
        return this._rowData;
    }

    /**
     * @return {number} Number of rows in this SummarizedExperiment.
     */
    numberOfRows() {
        return this._rowData.numberOfRows();
    }

    /**
     * @return {?Array} Array of strings containing row names, or `null` if no row names are available.
     */
    rowNames() {
        return this._rowNames;
    }

    /**
     * @return {DataFrame} Data frame of column data, with one row per column in this SummarizedExperiment.
     */
    columnData() {
        return this._columnData;
    }

    /**
     * @return {number} Number of columns in this SummarizedExperiment.
     */
    numberOfColumns() {
        return this._columnData.numberOfRows();
    }

    /**
     * @return {?Array} Array of strings containing column names, or `null` if no column names are available.
     */
    columnNames() {
        return this._columnNames;
    }

    /**************************************************************************
     **************************************************************************
     **************************************************************************/

    /**
     * @param {string|number} i - Identity of the assay to add, either by name or index.
     * @param {Object} [options={}] - Optional parameters.
     * @param {boolean} [options.inPlace=false] - Whether to mutate this SummarizedExperiment instance in place.
     * If `false`, a new instance is returned.
     *
     * @return {SummarizedExperiment} The SummarizedExperiment after removing the specified assay.
     * If `inPlace = true`, this is a reference to the current instance, otherwise a new instance is created and returned.
     */
<<<<<<< HEAD
    removeAssay(i, { inPlace = false } = {}) {
        let target = cutils.setterTarget(this, inPlace);
        if (inPlace) {
            target._assays = cutils.shallowCloneEntries(target._assays);
        }

        utils.removeSingleEntry(this._assays.entries, this._assays.order, i, "assay", "SummarizedExperiment");
        return target;
    }

    /**
     * @param {string|number} i - Identity of the assay to add, either by name or index.
     * @return {SummarizedExperiment} A reference to this SummarizedExperiment after removing the specified assay.
     */
    $removeAssay(i) {
        return this.removeAssay(i, { inPlace: true });
=======
    $removeAssay(i) {
        try {
            this._assays.$removeEntry(i);
        } catch (e) {
            throw new Error("failed to remove assay " + (typeof i == "string" ? "'" + i + "'" : String(i)) + " from this " + this.constructor.className + "; " + e.message, { cause: e });
        }
        return this;
>>>>>>> d9a28c93
    }

    /**
     * @param {string|number} i - Identity of the assay to add, either by name or index.
     * - If `i` is a number, the assay at the specified index is replaced.
     *   `i` should be non-negative and less than the number of assays.
     * - If `i` is a string, any assay with the same name is replaced.
     *   If no such assay exists, a new assay is appended to the list of assays.
     * @param {*} value - Multi-dimensional array-like object to set/add as the assay.
     * @param {Object} [options={}] - Optional parameters.
     * @param {boolean} [options.inPlace=false] - Whether to mutate this SummarizedExperiment instance in place.
     * If `false`, a new instance is returned.
     *
     * @return {SummarizedExperiment} A SummarizedExperiment with modified assays.
     * If `inPlace = true`, this is a reference to the current instance, otherwise a new instance is created and returned.
     */
    setAssay(i, value, { inPlace = false } = {}) {
        if (generics.NUMBER_OF_ROWS(value) !== this.numberOfRows() || generics.NUMBER_OF_COLUMNS(value) !== this.numberOfColumns()) {
            throw new Error("expected 'value' to have the same dimensions as this 'SummarizedExperiment'");
        }
<<<<<<< HEAD

        let target = cutils.setterTarget(this, inPlace);
        if (inPlace) {
            target._assays = cutils.shallowCloneEntries(target._assays);
        }

        utils.setSingleEntry(target._assays.entries, target._assays.order, i, value, "assay", "SummarizedExperiment");
        return target;
    }

    /**
     * @param {string|number} i - Identity of the assay to add, either by name or index.
     * - If `i` is a number, the assay at the specified index is replaced.
     *   `i` should be non-negative and less than the number of assays.
     * - If `i` is a string, any assay with the same name is replaced.
     *   If no such assay exists, a new assay is appended to the list of assays.
     * @param {*} value - Multi-dimensional array-like object to set/add as the assay.
     *
     * @return {SummarizedExperiment} A reference to this SummarizedExperiment with modified assays.
     */
    $setAssay(i, value) {
        return this.setAssay(i, value, { inPlace: true });
=======
        this._assays.$setEntry(i, value);
        return this;
>>>>>>> d9a28c93
    }

    /**
     * @param {DataFrame} value - Data frame containing the row annotations.
     * This should have one row for each row of this SummarizedExperiment.
     * @param {Object} [options={}] - Optional parameters.
     * @param {boolean} [options.inPlace=false] - Whether to mutate this SummarizedExperiment instance in place.
     * If `false`, a new instance is returned.
     *
     * @return {SummarizedExperiment} The SummarizedExperiment with modified row data.
     * If `inPlace = true`, this is a reference to the current instance, otherwise a new instance is created and returned.
     */
    setRowData(value, { inPlace = false } = {}) {
        if (!(value instanceof df.DataFrame)) {
            throw new Error("'value' should be a DataFrame");
        }

        if (value.numberOfRows() !== this.numberOfRows()) {
            throw new Error("expected 'value' to have the same number of rows as this 'SummarizedExperiment'");
        }

        let target = cutils.setterTarget(this, inPlace);
        target._rowData = value;
        return target;
    }

    /**
     * @param {DataFrame} value - Data frame containing the row annotations.
     * This should have one row for each row of this SummarizedExperiment.
     * @return {SummarizedExperiment} A reference to this SummarizedExperiment with modified row data.
     */
    $setRowData(value) {
        return this.setRowData(value, { inPlace: true });
    }

    /**
     * @param {DataFrame} value - Data frame containing the column annotations.
     * This should have one row for each columns of this SummarizedExperiment.
     * @param {Object} [options={}] - Optional parameters.
     * @param {boolean} [options.inPlace=false] - Whether to mutate this SummarizedExperiment instance in place.
     * If `false`, a new instance is returned.
     *
     * @return {SummarizedExperiment} The SummarizedExperiment with modified column data.
     * If `inPlace = true`, this is a reference to the current instance, otherwise a new instance is created and returned.
     */
    setColumnData(value, { inPlace = false } = {}) {
        if (!(value instanceof df.DataFrame)) {
            throw new Error("'value' should be a DataFrame");
        }

        if (value.numberOfRows() !== this.numberOfColumns()) {
            throw new Error("expected 'value' to have the same number of rows as the number of columns of this 'SummarizedExperiment'");
        }

        let target = cutils.setterTarget(this, inPlace);
        target._columnData = value;
        return target;
    }

    /**
     * @param {DataFrame} value - Data frame containing the column annotations.
     * This should have one row for each columns of this SummarizedExperiment.
     * @return {SummarizedExperiment} A reference to this SummarizedExperiment with modified column data.
     */
    $setColumnData(value) {
        return this.setColumnData(value, { inPlace: true });
    }

    /**
     * @param {Array} names - Array of strings of length equal to the number of rows in this SummarizedExperiment, containing row names.
     * Alternatively `null`, to remove all row names.
     * @param {Object} [options={}] - Optional parameters.
     * @param {boolean} [options.inPlace=false] - Whether to mutate this SummarizedExperiment instance in place.
     * If `false`, a new instance is returned.
     *
     * @return {SummarizedExperiment} The SummarizedExperiment with modified row names.
     * If `inPlace = true`, this is a reference to the current instance, otherwise a new instance is created and returned.
     */
    setRowNames(names, { inPlace = false } = {}) {
        if (names !== null) {
            utils.checkNamesArray(names, "replacement 'names'", this.numberOfRows(), "'numberOfRows()'");
        }

        let target = cutils.setterTarget(this, inPlace);
        target._rowNames = names;
        return target;
    }

    /**
     * @param {Array} names - Array of strings of length equal to the number of rows in this SummarizedExperiment, containing row names.
     * Alternatively `null`, to remove all row names.
     *
     * @return {SummarizedExperiment} A reference to this SummarizedExperiment with modified row names.
     */
    $setRowNames(names) {
        return this.setRowNames(names, { inPlace: true });
    }

    /**
     * @param {Array} names - Array of strings of length equal to the number of columns in this SummarizedExperiment, containing column names.
     * Alternatively `null`, to remove all column names.
     * @param {Object} [options={}] - Optional parameters.
     * @param {boolean} [options.inPlace=false] - Whether to mutate this SummarizedExperiment instance in place.
     * If `false`, a new instance is returned.
     *
     * @return {SummarizedExperiment} The SummarizedExperiment with modified column names.
     * If `inPlace = true`, this is a reference to the current instance, otherwise a new instance is created and returned.
     */
    setColumnNames(names, { inPlace = false } = {}) {
        if (names !== null) {
            utils.checkNamesArray(names, "replacement 'names'", this.numberOfColumns(), "'numberOfColumns()'");
        }

        let target = cutils.setterTarget(this, inPlace);
        target._columnNames = names;
        return target;
    }

    /**
     * @param {Array} names - Array of strings of length equal to the number of columns in this SummarizedExperiment, containing column names.
     * Alternatively `null`, to remove all column names.
     * @param {Object} [options={}] - Optional parameters.
     * @param {boolean} [options.inPlace=false] - Whether to mutate this SummarizedExperiment instance in place.
     * If `false`, a new instance is returned.
     *
     * @return {SummarizedExperiment} The SummarizedExperiment with modified column names.
     * If `inPlace = true`, this is a reference to the current instance, otherwise a new instance is created and returned.
     */
    $setColumnNames(names) {
        return this.setColumnNames(names, { inPlace: true });
    }

    /**************************************************************************
     **************************************************************************
     **************************************************************************/

    _bioconductor_NUMBER_OF_ROWS() {
        return this.numberOfRows();
    }

    _bioconductor_NUMBER_OF_COLUMNS() {
        return this.numberOfColumns();
    }

    _bioconductor_SLICE_2D(output, rows, columns, { allowView = false }) {
<<<<<<< HEAD
        output._assays = cutils.shallowCloneEntries(this._assays);
        for (const [k, v] of Object.entries(output._assays.entries)) {
            output._assays.entries[k] = generics.SLICE_2D(v, rows, columns, { allowView });
        }
=======
        output._assays = this._assays.apply(v => generics.SLICE_2D(v, rows, columns, { allowView }));
>>>>>>> d9a28c93

        if (rows !== null) {
            output._rowData = generics.SLICE(this._rowData, rows, { allowView });
            output._rowNames = (this._rowNames == null ? null : generics.SLICE(this._rowNames, rows, { allowView }));
        } else {
            output._rowData = this._rowData;
            output._rowNames = this._rowNames;
        }

        if (columns !== null) {
            output._columnData = generics.SLICE(this._columnData, columns, { allowView });
            output._columnNames = (this._columnNames == null ? null : generics.SLICE(this._columnNames, columns, { allowView }));
        } else {
            output._columnData = this._columnData;
            output._columnNames = this._columnNames;
        }

        output._metadata = this._metadata;
        return;
    }

    _bioconductor_COMBINE_ROWS(output, objects) {
        output._assays = il.InternalList.combineParallelEntries(objects.map(x => x._assays), generics.COMBINE_ROWS);

        let all_dfs = objects.map(x => x._rowData);
        output._rowData = generics.COMBINE(all_dfs);

        let all_n = objects.map(x => x._rowNames);
        let all_l = objects.map(x => x.numberOfRows());
        output._rowNames = utils.combineNames(all_n, all_l);

        output._columnData = this._columnData;
        output._columnNames = this._columnNames;
        output._metadata = this._metadata;
    }

    _bioconductor_COMBINE_COLUMNS(output, objects) {
        output._assays = il.InternalList.combineParallelEntries(objects.map(x => x._assays), generics.COMBINE_COLUMNS);

        let all_dfs = objects.map(x => x._columnData);
        output._columnData = generics.COMBINE(all_dfs);

        let all_n = objects.map(x => x._columnNames);
        let all_l = objects.map(x => x.numberOfColumns());
        output._columnNames = utils.combineNames(all_n, all_l);

        output._rowData = this._rowData;
        output._rowNames = this._rowNames;
        output._metadata = this._metadata;
    }

    _bioconductor_CLONE(output, { deepCopy = true }) {
        super._bioconductor_CLONE(output, { deepCopy });

        output._assays = cutils.cloneField(this._assays, deepCopy);
        output._rowData = cutils.cloneField(this._rowData, deepCopy);
        output._rowNames = (this._rowNames === null ? null : cutils.cloneField(this._rowNames, deepCopy));

        output._columnData = cutils.cloneField(this._columnData, deepCopy);
        output._columnNames = (this._columnNames === null ? null : cutils.cloneField(this._columnNames, deepCopy));
        return;
    }
}<|MERGE_RESOLUTION|>--- conflicted
+++ resolved
@@ -2,11 +2,8 @@
 import * as ann from "./Annotated.js";
 import * as df from "./DataFrame.js";
 import * as utils from "./utils.js";
-<<<<<<< HEAD
 import * as cutils from "./clone-utils.js";
-=======
 import * as il from "./InternalList.js";
->>>>>>> d9a28c93
 
 /**
  * A SummarizedExperiment contains zero or more assays, consisting of multi-dimensional arrays (usually matrices) of experimental data,
@@ -207,14 +204,13 @@
      * @return {SummarizedExperiment} The SummarizedExperiment after removing the specified assay.
      * If `inPlace = true`, this is a reference to the current instance, otherwise a new instance is created and returned.
      */
-<<<<<<< HEAD
     removeAssay(i, { inPlace = false } = {}) {
         let target = cutils.setterTarget(this, inPlace);
-        if (inPlace) {
-            target._assays = cutils.shallowCloneEntries(target._assays);
-        }
-
-        utils.removeSingleEntry(this._assays.entries, this._assays.order, i, "assay", "SummarizedExperiment");
+        try {
+            target._assays = target._assays.removeEntry(i, { inPlace });
+        } catch (e) {
+            throw new Error("failed to remove assay " + (typeof i == "string" ? "'" + i + "'" : String(i)) + " from this " + this.constructor.className + "; " + e.message, { cause: e });
+        }
         return target;
     }
 
@@ -224,15 +220,6 @@
      */
     $removeAssay(i) {
         return this.removeAssay(i, { inPlace: true });
-=======
-    $removeAssay(i) {
-        try {
-            this._assays.$removeEntry(i);
-        } catch (e) {
-            throw new Error("failed to remove assay " + (typeof i == "string" ? "'" + i + "'" : String(i)) + " from this " + this.constructor.className + "; " + e.message, { cause: e });
-        }
-        return this;
->>>>>>> d9a28c93
     }
 
     /**
@@ -253,14 +240,8 @@
         if (generics.NUMBER_OF_ROWS(value) !== this.numberOfRows() || generics.NUMBER_OF_COLUMNS(value) !== this.numberOfColumns()) {
             throw new Error("expected 'value' to have the same dimensions as this 'SummarizedExperiment'");
         }
-<<<<<<< HEAD
-
-        let target = cutils.setterTarget(this, inPlace);
-        if (inPlace) {
-            target._assays = cutils.shallowCloneEntries(target._assays);
-        }
-
-        utils.setSingleEntry(target._assays.entries, target._assays.order, i, value, "assay", "SummarizedExperiment");
+        let target = cutils.setterTarget(this, inPlace);
+        target._assays = target._assays.setEntry(i, value, { inPlace });
         return target;
     }
 
@@ -276,10 +257,6 @@
      */
     $setAssay(i, value) {
         return this.setAssay(i, value, { inPlace: true });
-=======
-        this._assays.$setEntry(i, value);
-        return this;
->>>>>>> d9a28c93
     }
 
     /**
@@ -425,14 +402,7 @@
     }
 
     _bioconductor_SLICE_2D(output, rows, columns, { allowView = false }) {
-<<<<<<< HEAD
-        output._assays = cutils.shallowCloneEntries(this._assays);
-        for (const [k, v] of Object.entries(output._assays.entries)) {
-            output._assays.entries[k] = generics.SLICE_2D(v, rows, columns, { allowView });
-        }
-=======
         output._assays = this._assays.apply(v => generics.SLICE_2D(v, rows, columns, { allowView }));
->>>>>>> d9a28c93
 
         if (rows !== null) {
             output._rowData = generics.SLICE(this._rowData, rows, { allowView });
@@ -489,10 +459,10 @@
 
         output._assays = cutils.cloneField(this._assays, deepCopy);
         output._rowData = cutils.cloneField(this._rowData, deepCopy);
-        output._rowNames = (this._rowNames === null ? null : cutils.cloneField(this._rowNames, deepCopy));
+        output._rowNames = cutils.cloneField(this._rowNames, deepCopy);
 
         output._columnData = cutils.cloneField(this._columnData, deepCopy);
-        output._columnNames = (this._columnNames === null ? null : cutils.cloneField(this._columnNames, deepCopy));
+        output._columnNames = cutils.cloneField(this._columnNames, deepCopy);
         return;
     }
 }