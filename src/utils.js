export function areArraysEqual(x, y) {
    if (x.length !== y.length) {
        return false;
    }

    for (var i = 0; i < x.length; i++) {
        if (x[i] != y[i]) {
            return false;
        }
    }

    return true;
}

export function isArrayLike(x) {
    return x.constructor == Array || ArrayBuffer.isView(x);
}

export function chooseArrayConstructors(con1, con2) {
    if (con1 == con2) {
        return con1;
    }

    if (con1 == Array || con2 == Array) {
        return Array;
    }

    if (con1 == BigInt64Array || con2 == BigInt64Array || con1 == BigUint64Array || con2 == BigUint64Array) {
        return Array;
    }

    return Float64Array;
}

export function formatLengthError(left, right) {
    return new Error(left + " should have length equal to " + right);
}

export function checkStringArray(names, typeMessage) {
    for (const x of names) {
        if (typeof x !== "string") {
            throw new Error(typeMessage + " array should only contain strings");
        }
    }
}

export function checkNamesArray(names, typeMessage, numExpected, lengthMessage) {
    checkStringArray(names, typeMessage);
    if (names.length != numExpected) {
        throw formatLengthError(typeMessage + " array", lengthMessage);
    }
}

export function sum(y) {
    let total = 0;
    y.forEach(x => { total += x; });
    return total;
}

export function combineNames(all_names, all_lengths, total_n = null) {
    let all_null = true;
    for (var i = 0; i < all_names.length; i++) {
        if (all_names[i] !== null) {
            all_null = false;
        }
    }

    if (all_null) {
        return null;
    }

    if (total_n === null) {
        total_n = sum(all_lengths);
    }

    let output = new Array(total_n);
    let counter = 0;
    for (var i = 0; i < all_names.length; i++) {
        let n = all_names[i];
        if (n === null) {
            output.fill("", counter, counter + all_lengths[i]);
            counter += all_lengths[i];
        } else {
            n.forEach(x => {
                output[counter] = x;
                counter++;
            });
        }
    }

    return output;
}

export function createSequence(n) {
    let output = new Int32Array(n);
    for (var i = 0; i < n; i++) {
        output[i] = i;
    }
    return output;
}

export function isSorted(n, cmp) {
    for (var i = 1; i < n; ++i) {
        if (cmp(i-1, i) > 0) {
            return false;
        }
    }
    return true;
}

export function convertToInt32Array(x) {
    if (x instanceof Int32Array) {
        return x;
    } else {
        return new Int32Array(x);
    }
}

export function checkNonNegative(x, msg) {
    for (const y of x) {
        if (y < 0) {
            throw new Error("detected a negative entry in '" + msg + "'");
        }
    }
<<<<<<< HEAD
}

export function checkEntryOrder(entries, order, name) {
    let expected = Object.keys(entries);
    if (order == null) {
        return expected;
    }

    checkNamesArray(order, "'" + name + "Order'", expected.length, "the number of entries in '" + name + "s'");
    let observed = order.slice().sort();
    expected.sort();

    if (!areArraysEqual(observed, expected)) {
        throw new Error("values of '" + name + "Order' should be the same as the keys of '" + name + "s'");
    }

    return order;
}

export function check_entry_index(order, i, fieldName, className) {
    if (i < 0 || i >= order.length) {
        throw new Error(fieldName + " index '" + String(i) + "' out of range for this " + className);
    }
}

export function retrieveSingleEntry(entries, order, i, fieldName, className) {
    if (typeof i == "string") {
        if (!(i in entries)) {
            throw new Error("no " + fieldName + "'" + i + "' present in this " + className);
        }
        return entries[i];
    } else {
        check_entry_index(order, i, fieldName, className);
        return entries[order[i]];
    }
}

export function removeSingleEntry(entries, order, i, fieldName, className) {
    if (typeof i == "string") {
        let ii = order.indexOf(i);
        if (ii < 0) {
            throw new Error("no " + fieldName + " '" + i + "' present in this " + className);
        }
        order.splice(ii, 1); // modified by reference.
        delete entries[i];
    } else {
        check_entry_index(order, i, fieldName, className);
        let n = order[i];
        order.splice(i, 1);
        delete entries[n];
    }
}

export function setSingleEntry(entries, order, i, value, fieldName, className) {
    if (typeof i == "string") {
        if (!(i in entries)) {
            order.push(i);
        }
        entries[i] = value;
    } else {
        check_entry_index(order, i, fieldName, className);
        entries[order[i]] = value;
    }
}

export function combineEntries(dumps, combiner, orderName, className) {
    let first_order = dumps[0].order;
    for (var i = 1; i < dumps.length; i++) {
        if (!areArraysEqual(first_order, dumps[i].order)) {
            throw new Error("mismatching '" + orderName + "' for " + className + " " + String(i) + " to be combined");
        }
    }

    let new_entries = {};
    for (const k of first_order) {
        let found = dumps.map(x => x.entries[k]);
        new_entries[k] = combiner(found);
    }

    return { entries: new_entries, order: first_order };
=======
>>>>>>> d9a28c93
}<|MERGE_RESOLUTION|>--- conflicted
+++ resolved
@@ -122,87 +122,4 @@
             throw new Error("detected a negative entry in '" + msg + "'");
         }
     }
-<<<<<<< HEAD
-}
-
-export function checkEntryOrder(entries, order, name) {
-    let expected = Object.keys(entries);
-    if (order == null) {
-        return expected;
-    }
-
-    checkNamesArray(order, "'" + name + "Order'", expected.length, "the number of entries in '" + name + "s'");
-    let observed = order.slice().sort();
-    expected.sort();
-
-    if (!areArraysEqual(observed, expected)) {
-        throw new Error("values of '" + name + "Order' should be the same as the keys of '" + name + "s'");
-    }
-
-    return order;
-}
-
-export function check_entry_index(order, i, fieldName, className) {
-    if (i < 0 || i >= order.length) {
-        throw new Error(fieldName + " index '" + String(i) + "' out of range for this " + className);
-    }
-}
-
-export function retrieveSingleEntry(entries, order, i, fieldName, className) {
-    if (typeof i == "string") {
-        if (!(i in entries)) {
-            throw new Error("no " + fieldName + "'" + i + "' present in this " + className);
-        }
-        return entries[i];
-    } else {
-        check_entry_index(order, i, fieldName, className);
-        return entries[order[i]];
-    }
-}
-
-export function removeSingleEntry(entries, order, i, fieldName, className) {
-    if (typeof i == "string") {
-        let ii = order.indexOf(i);
-        if (ii < 0) {
-            throw new Error("no " + fieldName + " '" + i + "' present in this " + className);
-        }
-        order.splice(ii, 1); // modified by reference.
-        delete entries[i];
-    } else {
-        check_entry_index(order, i, fieldName, className);
-        let n = order[i];
-        order.splice(i, 1);
-        delete entries[n];
-    }
-}
-
-export function setSingleEntry(entries, order, i, value, fieldName, className) {
-    if (typeof i == "string") {
-        if (!(i in entries)) {
-            order.push(i);
-        }
-        entries[i] = value;
-    } else {
-        check_entry_index(order, i, fieldName, className);
-        entries[order[i]] = value;
-    }
-}
-
-export function combineEntries(dumps, combiner, orderName, className) {
-    let first_order = dumps[0].order;
-    for (var i = 1; i < dumps.length; i++) {
-        if (!areArraysEqual(first_order, dumps[i].order)) {
-            throw new Error("mismatching '" + orderName + "' for " + className + " " + String(i) + " to be combined");
-        }
-    }
-
-    let new_entries = {};
-    for (const k of first_order) {
-        let found = dumps.map(x => x.entries[k]);
-        new_entries[k] = combiner(found);
-    }
-
-    return { entries: new_entries, order: first_order };
-=======
->>>>>>> d9a28c93
 }