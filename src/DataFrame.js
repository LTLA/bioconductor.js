import * as generics from "./AllGenerics.js";
import * as utils from "./utils.js";
import * as cutils from "./clone-utils.js";
import * as ann from "./Annotated.js";
import * as il from "./InternalList.js";

/**
 * A DataFrame is a collection of equilength vector-like objects as "columns".
 * The number of rows in the DataFrame is equal to the length of the columns, where the i-th row consists of the i-th element from each column.
 *
 * This class supports optional row names, which are either `null` or an array of strings of length equal to the number of rows.
 *
 * This class supports empty instances with a non-zero number of rows, which may be useful for piece-wise construction.
 *
 * The vector-like object for each column is expected to have methods for the following generics:
 *
 * - {@linkcode LENGTH}
 * - {@linkcode SLICE}
 * - {@linkcode COMBINE}
 * - {@linkcode CLONE}
 *
 * The DataFrame itself defines methods for the following generics:
 *
 * - {@linkcode LENGTH}
 * - {@linkcode SLICE}
 * - {@linkcode COMBINE}
 * - {@linkcode CLONE}
 *
 * @augments Annotated
 */
export class DataFrame extends ann.Annotated {
    /**
     * @param {Object|Map} columns - Object or Map where keys are the column names and the values are equilength vector-like objects.
     * @param {Object} [options={}] - Optional parameters.
     * @param {?number} [options.numberOfRows=null] - Non-negative value specifying the number of rows in the DataFrame.
     * If `null`, this is automatically determined from the length of the vectors in `columns`, or from the length of `rowNames`.
     * If non-`null`, this should not conflict with the inferred lengths from `columns` or `rowNames`.
     * @param {?Array} [options.rowNames=null] - Array of strings containing the names for each row.
     * If non-`null`, this should have the same length as the vectors inside `columns`, if any exist.
     * If `null`, no row names are used.
     * @param {?Array} [options.columnOrder=null] - Array of strings specifying the ordering of the columns.
     * If non-`null`, this should have the same values as the keys of `columns`.
     * If `null`, an arbitrary ordering is obtained from `columns`.
     * @param {Object} [options.metadata={}] - Object containing arbitrary metadata as key-value pairs.
     */
    constructor(columns, { numberOfRows = null, rowNames = null, columnOrder = null, metadata = {} } = {}) {
        if (arguments.length == 0) {
            super();
            return;
        }

        super(metadata);
        this._numberOfRows = numberOfRows;
        this._rowNames = rowNames;
        
        try {
            this._columns = new il.InternalList(columns, columnOrder);
        } catch (e) {
            throw new Error("failed to initialize columns for this " + this.constructor.className + "; " + e.message, { cause: e });
        }

        for (const k of this._columns.names()) {
            let n = (this._columns.entry(k)).length;
            if (this._numberOfRows == null) {
                this._numberOfRows = n;
            } else if (n != this._numberOfRows) {
                throw new Error("expected all arrays in 'columns' to have equal length");
            }
        }

        if (rowNames != null) {
            if (this._numberOfRows == null) {
                this._numberOfRows = rowNames.length;
            }
            utils.checkNamesArray(rowNames, "'rowNames'", this._numberOfRows, "'numberOfRows' or the length of arrays in 'columns'");
        }

        if (this._numberOfRows == null) {
            this._numberOfRows = 0;
        }
    }

    static className = "DataFrame";

    /**************************************************************************
     **************************************************************************
     **************************************************************************/

    /**
     * @return {?Array} Array of strings containing row names, or `null` if no row names are available.
     */
    rowNames() {
        return this._rowNames;
    }

    /**
     * @return {Array} Array of strings containing the column names in the specified order.
     */
    columnNames() {
        return this._columns.names();
    }

    /**
     * @param {string} name - Name of a column.
     * @return {boolean} Whether the column exists in this DataFrame.
     */
    hasColumn(name) {
        return this._columns.hasEntry(name);
    }

    /**
     * @return {number} Number of rows in this DataFrame.
     */
    numberOfRows() {
        return this._numberOfRows;
    }

    /**
     * @return {number} Number of columns in this DataFrame.
     */
    numberOfColumns() {
        return this._columns.numberOfEntries();
    }

    /**
     * @param {string|number} i - Column to retrieve, either by name or index.
     * @return {*} The contents of column `i` as a vector-like object.
     */
    column(i) {
        return this._columns.entry(i);
    }

    /**************************************************************************
     **************************************************************************
     **************************************************************************/

    /**
     * @param {string|number} i - Column to remove, either by name or index.
     * @param {Object} [options={}] - Optional parameters.
     * @param {boolean} [options.inPlace=false] - Whether to mutate this DataFrame instance in place.
     * If `false`, a new instance is returned.
     * 
     * @return {DataFrame} The DataFrame after removing the specified column.
     * If `inPlace = true`, this is a reference to the current instance, otherwise a new instance is created and returned.
     */
    removeColumn(i, { inPlace = false } = {}) {
        let target = cutils.setterTarget(this, inPlace);
        if (inPlace) {
            target._columns = cutils.shallowCloneEntries(target._columns);
        }

        utils.removeSingleEntry(target._columns.entries, target._columns.order, i, "column", "SummarizedExperiment");
        return target;
    }

    /**
     * @param {string|number} i - Column to remove, either by name or index.
     * @return {DataFrame} A reference to this DataFrame after removing the specified column.
     */
    $removeColumn(i) {
<<<<<<< HEAD
        return this.removeColumn(i, { inPlace: true });
=======
        this._columns.$removeEntry(i);
        return this;
>>>>>>> d9a28c93
    }

    /**
     * @param {string|number} i - Identity of the column to add, either by name or index.
     * - If `i` is a number, the column at the specified index is replaced.
     *   `i` should be non-negative and less than the number of columns.
     * - If `i` is a string, any column with the same name is replaced.
     *   If no such column exists, a new column is appended to the DataFrame.
     * @param {*} value - Array-like column to set/add as the column.
     * @param {Object} [options={}] - Optional parameters.
     * @param {boolean} [options.inPlace=false] - Whether to mutate this DataFrame instance in place.
     * If `false`, a new instance is returned.
     *
     * @return {DataFrame} The DataFrame after adding/replacing the specified column.
     * If `inPlace = true`, this is a reference to the current instance, otherwise a new instance is created and returned.
     */
    setColumn(i, value, { inPlace = false } = {}) {
        if (generics.LENGTH(value) != this._numberOfRows) {
            throw new Error("expected 'value' to have the same length as the number of rows in 'x'");
        }
<<<<<<< HEAD

        let target = cutils.setterTarget(this, inPlace);
        if (inPlace) {
            target._columns = cutils.shallowCloneEntries(target._columns);
        }

        utils.setSingleEntry(target._columns.entries, target._columns.order, i, value, "column", "SummarizedExperiment");
        return target;
    }

    /**
     * @param {string|number} i - Identity of the column to add, either by name or index.
     * - If `i` is a number, the column at the specified index is replaced.
     *   `i` should be non-negative and less than the number of columns.
     * - If `i` is a string, any column with the same name is replaced.
     *   If no such column exists, a new column is appended to the DataFrame.
     * @param {*} value - Array-like column to set/add as the column.
     *
     * @return {DataFrame} A reference to this DataFrame after adding/replacing the specified column.
     */
    $setColumn(i, value) {
        return this.setColumn(i, value, { inPlace: true });
=======
        this._columns.$setEntry(i, value);
        return this;
>>>>>>> d9a28c93
    }

    /**
     * @param {Array} names - Array of unique strings containing the new name for each column.
     * This should have the same length as {@linkcode DataFrame#columnNames DataFrame.columnNames}.
     * @param {Object} [options={}] - Optional parameters.
     * @param {boolean} [options.inPlace=false] - Whether to mutate this DataFrame instance in place.
     * If `false`, a new instance is returned.
     *
     * @return {DataFrame} The DataFrame with modified column names.
     * If `inPlace = true`, this is a reference to the current instance, otherwise a new instance is created and returned.
     */
<<<<<<< HEAD
    setColumnNames(names, { inPlace = false } = {}) {
        utils.checkNamesArray(names, "replacement 'names'", this._columns.order.length, "'numberOfColumns()'");

        let new_columns = {};
        for (var i = 0; i < names.length; i++) {
            if (names[i] in new_columns) {
                throw new Error("detected duplicates in replacement 'names'");
            }
            new_columns[names[i]] = this._columns.entries[this._columns.order[i]];
        }

        let target = cutils.setterTarget(this, inPlace);
        target._columns = { entries: new_columns, order: names };
        return target;
    }

    /**
     * @param {Array} names - Array of unique strings containing the new name for each column.
     * This should have the same length as {@linkcode DataFrame#columnNames DataFrame.columnNames}.
     * @return {DataFrame} A reference to this DataFrame with modified column names.
     */
    $setColumnNames(names) {
        return this.setColumnNames(names, { inPlace: true });
=======
    $setColumnNames(names) {
        this._columns.$setNames(names);
        return this;
>>>>>>> d9a28c93
    }

    /**
     * @param {?Array} names - Array of unique strings containing the new name for each row.
     * This should have the same length as {@linkcode DataFrame#numberOfRows DataFrame.numberOfRows}.
     *
     * Alternatively, this may be `null` to remove any existing column names.
     * @param {Object} [options={}] - Optional parameters.
     * @param {boolean} [options.inPlace=false] - Whether to mutate this DataFrame instance in place.
     * If `false`, a new instance is returned.
     *
     * @return {DataFrame} The DataFrame with modified row names.
     * If `inPlace = true`, this is a reference to the current instance, otherwise a new instance is created and returned.
     */
    setRowNames(names, { inPlace = false } = {}) {
        if (names != null) {
            utils.checkNamesArray(names, "replacement 'names'", this._numberOfRows, "'numberOfRows()'");
        }

        let target = cutils.setterTarget(this, inPlace);
        target._rowNames = names;
        return target;
    }

    /**
     * @param {?Array} names - Array of unique strings containing the new name for each row.
     * This should have the same length as {@linkcode DataFrame#numberOfRows DataFrame.numberOfRows}.
     *
     * Alternatively, this may be `null` to remove any existing column names.
     * @return {DataFrame} A reference to this DataFrame with modified row names.
     */
    $setRowNames(names) {
        return this.setRowNames(names, { inPlace: true });
    }

    /**
     * @param {Array} i - Array of strings or indices specifying the columns to retain in the slice.
     * This should refer to unique column names.
     * @param {Object} [options={}] - Optional parameters.
     * @param {boolean} [options.inPlace=false] - Whether to mutate this DataFrame instance in place.
     * If `false`, a new instance is returned.
     *
     * @return {DataFrame} Reference to this DataFrame after slicing to the specified columns.
     * If `inPlace = true`, this is a reference to the current instance, otherwise a new instance is created and returned.
     */
<<<<<<< HEAD
    sliceColumns(i, { inPlace = false } = {}) {
        let new_columns = {};
        let new_order = [];

        for (var ii of i) {
            if (typeof ii != "string") {
                utils.check_entry_index(this._columns.order, ii, "column", "DataFrame");
                ii = this._columns.order[ii];
            }
            if (ii in new_columns) {
                throw new Error("duplicate columns detected in slice request");
            }

            new_columns[ii] = this._columns.entries[ii];
            new_order.push(ii);
        }

        let target = cutils.setterTarget(this, inPlace);
        target._columns = { entries: new_columns, order: new_order };
        return target;
    }

    /**
     * @param {Array} i - Array of strings or indices specifying the columns to retain in the slice.
     * This should refer to unique column names.
     * @param {Object} [options={}] - Optional parameters.
     * @param {boolean} [options.inPlace=false] - Whether to mutate this DataFrame instance in place.
     * If `false`, a new instance is returned.
     *
     * @return {DataFrame} Reference to this DataFrame after slicing to the specified columns.
     * If `inPlace = true`, this is a reference to the current instance, otherwise a new instance is created and returned.
     */
    $sliceColumns(i) {
        return this.sliceColumns(i, { inPlace: true });
=======
    $sliceColumns(i) {
        this._columns.$sliceEntries(i);
        return this;
>>>>>>> d9a28c93
    }

    /**************************************************************************
     **************************************************************************
     **************************************************************************/

    _bioconductor_LENGTH() {
        return this.numberOfRows();
    }

    _bioconductor_SLICE(output, i, { allowView = false }) {
        let options = { allowView };

        let new_columns = new Map;
        for (const k of this._columns.names()) {
            let sliced = generics.SLICE(this._columns.entry(k), i, options);
            new_columns.set(k, sliced);
        }

        let new_rowNames = (this._rowNames == null ? null : generics.SLICE(this._rowNames, i, options));

        let new_numberOfRows;
        if (i.constructor == Object) {
            new_numberOfRows = i.end - i.start;
        } else {
            new_numberOfRows = i.length;
        }

        output._rowNames = new_rowNames;
        output._columns = new il.InternalList(new_columns, this._columns.names());
        output._numberOfRows = new_numberOfRows;
        output._metadata = this._metadata;
        return; 
    }

    _bioconductor_COMBINE(output, objects) {
        let new_columns = il.InternalList.combineParallelEntries(objects.map(x => x._columns), generics.COMBINE);

        let all_n = [];
        let all_l = [];
        for (const yi of objects) {
            all_n.push(yi.rowNames());
            all_l.push(yi.numberOfRows());
        }

        let new_numberOfRows = utils.sum(all_l);
        let new_rowNames = utils.combineNames(all_n, all_l, new_numberOfRows);

        output._rowNames = new_rowNames;
        output._columns = new_columns;
        output._numberOfRows = new_numberOfRows;
        output._metadata = this._metadata;
        return;
    }

    _bioconductor_CLONE(output, { deepCopy = true }) {
        super._bioconductor_CLONE(output, { deepCopy });
<<<<<<< HEAD
        output._columns = cutils.cloneField(this._columns, deepCopy);
        output._rowNames = (this._rowNames == null ? null : cutils.cloneField(this._rowNames, deepCopy));
=======
        output._columns = generics.CLONE(this._columns, { deepCopy });
        output._rowNames = (this._rowNames == null ? null : this._rowNames.slice());
>>>>>>> d9a28c93
        output._numberOfRows = this._numberOfRows;
        return;
    }
};

/**
 * Flexibly combine multiple DataFrames by row by filling in missing columns with an array of `null`s.
 * This is equivalent to calling {@linkcode COMBINE} on an array of DataFrames that may have mismatching columns.
 *
 * @param {Array} objects - Array of {@linkplain DataFrame}s to be combined.
 *
 * @return {DataFrame} The combined DataFrame, where the number of rows is equal to sum of rows across `objects`,
 * and the columns is equal to the union of columns across `objects`.
 */
export function flexibleCombineRows(objects) {
    let ckeys = new Set();
    let corder = [];
    for (const current of objects) {
        let cnames = current.columnNames();
        for (const a of cnames) {
            if (!ckeys.has(a)) {
                ckeys.add(a);
                corder.push(a);
            }
        }
    }

    let copies = [];
    for (const current of objects) {
        let dummy = new Array(current.numberOfRows());
        dummy.fill(null);
        let copy = generics.CLONE(current, { deepCopy: false });

        for (const a of corder) {
            if (!current.hasColumn(a)) {
                copy.$setColumn(a, dummy);
            }
        }

<<<<<<< HEAD
        copy._columns = { entries: copy._columns.entries, order: corder };
=======
        copy._columns.$reorderEntries(corder);
>>>>>>> d9a28c93
        copies.push(copy);
    }

    return generics.COMBINE(copies);
}<|MERGE_RESOLUTION|>--- conflicted
+++ resolved
@@ -145,11 +145,7 @@
      */
     removeColumn(i, { inPlace = false } = {}) {
         let target = cutils.setterTarget(this, inPlace);
-        if (inPlace) {
-            target._columns = cutils.shallowCloneEntries(target._columns);
-        }
-
-        utils.removeSingleEntry(target._columns.entries, target._columns.order, i, "column", "SummarizedExperiment");
+        target._columns = this._columns.removeEntry(i, { inPlace });
         return target;
     }
 
@@ -158,12 +154,7 @@
      * @return {DataFrame} A reference to this DataFrame after removing the specified column.
      */
     $removeColumn(i) {
-<<<<<<< HEAD
         return this.removeColumn(i, { inPlace: true });
-=======
-        this._columns.$removeEntry(i);
-        return this;
->>>>>>> d9a28c93
     }
 
     /**
@@ -184,14 +175,9 @@
         if (generics.LENGTH(value) != this._numberOfRows) {
             throw new Error("expected 'value' to have the same length as the number of rows in 'x'");
         }
-<<<<<<< HEAD
-
-        let target = cutils.setterTarget(this, inPlace);
-        if (inPlace) {
-            target._columns = cutils.shallowCloneEntries(target._columns);
-        }
-
-        utils.setSingleEntry(target._columns.entries, target._columns.order, i, value, "column", "SummarizedExperiment");
+
+        let target = cutils.setterTarget(this, inPlace);
+        target._columns = this._columns.setEntry(i, value, { inPlace });
         return target;
     }
 
@@ -207,10 +193,6 @@
      */
     $setColumn(i, value) {
         return this.setColumn(i, value, { inPlace: true });
-=======
-        this._columns.$setEntry(i, value);
-        return this;
->>>>>>> d9a28c93
     }
 
     /**
@@ -223,20 +205,9 @@
      * @return {DataFrame} The DataFrame with modified column names.
      * If `inPlace = true`, this is a reference to the current instance, otherwise a new instance is created and returned.
      */
-<<<<<<< HEAD
     setColumnNames(names, { inPlace = false } = {}) {
-        utils.checkNamesArray(names, "replacement 'names'", this._columns.order.length, "'numberOfColumns()'");
-
-        let new_columns = {};
-        for (var i = 0; i < names.length; i++) {
-            if (names[i] in new_columns) {
-                throw new Error("detected duplicates in replacement 'names'");
-            }
-            new_columns[names[i]] = this._columns.entries[this._columns.order[i]];
-        }
-
-        let target = cutils.setterTarget(this, inPlace);
-        target._columns = { entries: new_columns, order: names };
+        let target = cutils.setterTarget(this, inPlace);
+        target._columns = target._columns.setNames(names, { inPlace });
         return target;
     }
 
@@ -247,11 +218,6 @@
      */
     $setColumnNames(names) {
         return this.setColumnNames(names, { inPlace: true });
-=======
-    $setColumnNames(names) {
-        this._columns.$setNames(names);
-        return this;
->>>>>>> d9a28c93
     }
 
     /**
@@ -297,26 +263,9 @@
      * @return {DataFrame} Reference to this DataFrame after slicing to the specified columns.
      * If `inPlace = true`, this is a reference to the current instance, otherwise a new instance is created and returned.
      */
-<<<<<<< HEAD
     sliceColumns(i, { inPlace = false } = {}) {
-        let new_columns = {};
-        let new_order = [];
-
-        for (var ii of i) {
-            if (typeof ii != "string") {
-                utils.check_entry_index(this._columns.order, ii, "column", "DataFrame");
-                ii = this._columns.order[ii];
-            }
-            if (ii in new_columns) {
-                throw new Error("duplicate columns detected in slice request");
-            }
-
-            new_columns[ii] = this._columns.entries[ii];
-            new_order.push(ii);
-        }
-
-        let target = cutils.setterTarget(this, inPlace);
-        target._columns = { entries: new_columns, order: new_order };
+        let target = cutils.setterTarget(this, inPlace);
+        target._columns = this._columns.sliceEntries(i, { inPlace });
         return target;
     }
 
@@ -332,11 +281,6 @@
      */
     $sliceColumns(i) {
         return this.sliceColumns(i, { inPlace: true });
-=======
-    $sliceColumns(i) {
-        this._columns.$sliceEntries(i);
-        return this;
->>>>>>> d9a28c93
     }
 
     /**************************************************************************
@@ -394,13 +338,8 @@
 
     _bioconductor_CLONE(output, { deepCopy = true }) {
         super._bioconductor_CLONE(output, { deepCopy });
-<<<<<<< HEAD
         output._columns = cutils.cloneField(this._columns, deepCopy);
-        output._rowNames = (this._rowNames == null ? null : cutils.cloneField(this._rowNames, deepCopy));
-=======
-        output._columns = generics.CLONE(this._columns, { deepCopy });
-        output._rowNames = (this._rowNames == null ? null : this._rowNames.slice());
->>>>>>> d9a28c93
+        output._rowNames = cutils.cloneField(this._rowNames, deepCopy);
         output._numberOfRows = this._numberOfRows;
         return;
     }
@@ -440,11 +379,7 @@
             }
         }
 
-<<<<<<< HEAD
-        copy._columns = { entries: copy._columns.entries, order: corder };
-=======
-        copy._columns.$reorderEntries(corder);
->>>>>>> d9a28c93
+        copy._columns = copy._columns.reorderEntries(corder);
         copies.push(copy);
     }
 
